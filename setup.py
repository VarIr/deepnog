import setuptools

with open("README.md", "r") as fh:
    long_description = fh.read()

setuptools.setup(
    name="deepnog",
<<<<<<< HEAD
    version="0.3.0",
=======
    version="0.4.0",
>>>>>>> 5f66d09e
    author="Lukas Gosch",
    author_email="gosch.lukas@gmail.com",
    description="Deep learning based command line tool for protein family "
                + "predictions.",
    keywords="deep learning bioinformatics neural networks protein families",
    long_description=long_description,
    long_description_content_type="text/markdown",
    url="",
    packages=setuptools.find_packages(),
    package_data={
        # Include parameters of NNs trained directly on a whole database
        # (currently not supported by DeepNOG)
        'deepnog': ['parameters/*/*.pth'],
        # Include parameters of NNs trained on specific levels/parts of a db
        'deepnog': ['parameters/*/*/*.pth'],
        # Include data and parameters for tests, edit if necessary!
        'tests': ['data/*.faa'],
        'tests': ['parameters/*.pth']
    },
    entry_points={
        'console_scripts': [
            'deepnog = deepnog.deepnog:main'
        ]
    },
    classifiers=[
        "Programming Language :: Python :: 3",
        "License :: OSI Approved :: BSD License",
        "Operating System :: OS Independent",
        "Topic :: Scientific/Engineering :: Artificial Intelligence"
    ],
    python_requires='>=3',
)<|MERGE_RESOLUTION|>--- conflicted
+++ resolved
@@ -5,11 +5,7 @@
 
 setuptools.setup(
     name="deepnog",
-<<<<<<< HEAD
-    version="0.3.0",
-=======
     version="0.4.0",
->>>>>>> 5f66d09e
     author="Lukas Gosch",
     author_email="gosch.lukas@gmail.com",
     description="Deep learning based command line tool for protein family "
